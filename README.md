--- conflicted
+++ resolved
@@ -68,14 +68,6 @@
 
 See [here](doc/faq.md) for a list of faq. If you have additional questions please ask.
 
-## Contributing to stolon
-
-stolon is an open source project under the Apache 2.0 license, and contributions are gladly welcomed!
-To submit your changes please open a pull request.
-
-<<<<<<< HEAD
-## Contacts
-=======
 ### How does Stolon differ from ____?
 
 #### Pure Kubernetes
@@ -101,7 +93,11 @@
 **TBD. Explain a little about WAL-E, how to configure Stolon to work with it and what happens when partitions, etc. occur.**
 
 ## Contributing to stolon
->>>>>>> 003687d8
+
+stolon is an open source project under the Apache 2.0 license, and contributions are gladly welcomed!
+To submit your changes please open a pull request.
+
+## Contacts
 
 * For bugs and feature requests file an [issue](https://github.com/sorintlab/stolon/issues/new)
 * For general discussion about using and developing stolon, join the [stolon](https://groups.google.com/forum/#!forum/stolon) mailing list
