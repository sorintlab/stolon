--- conflicted
+++ resolved
@@ -318,12 +318,8 @@
 				// report that check was ok
 				checkOkCh <- struct{}{}
 			}
-<<<<<<< HEAD
-			timerCh = time.NewTimer(c.checkIntervalSeconds * time.Second).C
+			timerCh = time.NewTimer(time.Duration(c.checkIntervalSeconds) * time.Second).C
 			
-=======
-			timerCh = time.NewTimer(time.Duration(c.checkIntervalSeconds) * time.Second).C
->>>>>>> 3a9a610d
 		case err := <-c.endPollonProxyCh:
 			if err != nil {
 				return fmt.Errorf("proxy error: %v", err)
